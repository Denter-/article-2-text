domain: forentrepreneurs.com
extraction:
  article_content:
<<<<<<< HEAD
    selector: div[class*='elementor'][class*='post']
    fallback: body
    exclude_selectors:
    - nav
    - header
    - footer
    - '[class*="share"]'
    - '[class*="social"]'
    - '[class*="recommended"]'
    - '[class*="related"]'
    - '[class*="ad"]'
    - '[class*="promo"]'
    - .elementor-section[class*="header"]
    - .elementor-section[class*="footer"]
    - .elementor-section[class*="sidebar"]
    - .elementor-section[class*="navigation"]
    cleanup_rules:
      stop_at_repeated_links: true
      max_consecutive_links: 3
  title:
    og_meta: og:title
    fallback_selector: h1
  author:
    json_ld: author.name
    fallback_selector: .author, [itemprop="author"]
  date_published:
    json_ld: datePublished
    fallback_selector: time[datetime], .date, .published-date
notes: 'Fallback config created using selector: div[class*=''elementor''][class*=''post'']'
learned_at: '2025-10-03T16:33:10.028902'
=======
    selector: body
    exclude_selectors:
    - .top-search-results
    - '[data-id=''18aacc1'']'
    - '[data-id=''61df0781'']'
    - .elementor-widget-breadcrumbs
    - section.elementor-element-b5297af
    - '[data-widget_type=''jet-listing-grid.default'']'
    - div.stay-updated
    - '[data-widget_type=''post-comments.theme_comments'']'
    - '[data-id=''dc6219b'']'
    - div.copyright
    - .skip-link
notes: 'Inverted learning approach. Validation: ok'
learned_at: '2025-10-05T16:34:05.053417'
>>>>>>> cdc33383
<|MERGE_RESOLUTION|>--- conflicted
+++ resolved
@@ -1,38 +1,6 @@
 domain: forentrepreneurs.com
 extraction:
   article_content:
-<<<<<<< HEAD
-    selector: div[class*='elementor'][class*='post']
-    fallback: body
-    exclude_selectors:
-    - nav
-    - header
-    - footer
-    - '[class*="share"]'
-    - '[class*="social"]'
-    - '[class*="recommended"]'
-    - '[class*="related"]'
-    - '[class*="ad"]'
-    - '[class*="promo"]'
-    - .elementor-section[class*="header"]
-    - .elementor-section[class*="footer"]
-    - .elementor-section[class*="sidebar"]
-    - .elementor-section[class*="navigation"]
-    cleanup_rules:
-      stop_at_repeated_links: true
-      max_consecutive_links: 3
-  title:
-    og_meta: og:title
-    fallback_selector: h1
-  author:
-    json_ld: author.name
-    fallback_selector: .author, [itemprop="author"]
-  date_published:
-    json_ld: datePublished
-    fallback_selector: time[datetime], .date, .published-date
-notes: 'Fallback config created using selector: div[class*=''elementor''][class*=''post'']'
-learned_at: '2025-10-03T16:33:10.028902'
-=======
     selector: body
     exclude_selectors:
     - .top-search-results
@@ -47,5 +15,4 @@
     - div.copyright
     - .skip-link
 notes: 'Inverted learning approach. Validation: ok'
-learned_at: '2025-10-05T16:34:05.053417'
->>>>>>> cdc33383
+learned_at: '2025-10-05T16:34:05.053417'